from collections import OrderedDict
import theano, sys, numpy
import sys

import Mariana.candies as MCAN
import Mariana.settings as MSET

TYPE_TEST = 'test'
TYPE_TRAIN = 'train'
DEVICE_IS_GPU = theano.config.device.find("gpu") > -1

class TheanoFunction(object) :
	"""
	This class encapsulates a Theano function.
	TheanoFunction objects should be defined as self attributes in the setCustomTheanoFunctions() function of output layers.
	It will also generate custom error messages whose verbosity depends on Mariana.settings.VERBOSE. Set it to False to get quieter
	error messages. 
	"""

	def __init__(self, name, applicationType, outputLayer, output_expressions, additional_input_expressions = {}, updates = [], **kwargs) :
		"""
		:param str name: name of the function
		:param Output outputLayer: the output layer the function should be applied to
		:param list output_expressions: list of the symbolic expressions you want as output
		:param dict additional_input_expressions: additional inputs needed to compute the expressions
		:param list updates: list of tuples (shared variable, symbolic expression of the update to be applied to it)
		:param dict **kwargs: additional arguments to passed to the real theano function underneath
		"""
		self.cast_warning_told = False

		self.name = name
		self.outputLayer = outputLayer
		self.applicationType = applicationType.lower()

		self.inputs = OrderedDict()
		# self.tmpInputs = OrderedDict()
		for inp in self.outputLayer.network.inputs.itervalues() :
			if self.applicationType == TYPE_TEST :
				self.inputs[inp.name] = inp.test_outputs
			elif self.applicationType == TYPE_TRAIN :
				self.inputs[inp.name] = inp.outputs
			else :
				raise AttributeError('Unknow applicationType %s' % applicationType)

		self.inputs.update(additional_input_expressions)
		
		# for i in self.inputs :
		# 	self.tmpInputs[i] = None
		
		self.additional_input_expressions = additional_input_expressions
		self.outputs = output_expressions
		self.updates = updates
		
		self.theano_fct = theano.function(inputs = list(set(self.inputs.values())), outputs = self.outputs, updates = self.updates, **kwargs)

		if any([x.__class__.__name__.lower().find("gpu") for x in self.theano_fct.maker.fgraph.toposort()]):
			device = "GPU"
		else:
			device = "CPU"

		MCAN.friendly("Run device", "I will use the [-%s-] to run the *%s* type function '%s' of layer '%s'!" % (device, self.applicationType, name, outputLayer.name))

	def printGraph(self) :
		"""Print the theano graph of the function"""
		theano.printing.debugprint(self.theano_fct)

	def run(self, **kwargs) :
<<<<<<< HEAD
		# print kwargs
		for k in kwargs :
			# print DEVICE_IS_GPU, kwargs[k].dtype.name, theano.config.floatX, kwargs[k].dtype.name != theano.config.floatX 
			if DEVICE_IS_GPU and kwargs[k].dtype != theano.config.floatX :
				if not self.cast_warning_told :
					MCAN.friendly("Casting: Trying to save the day",
						"""The GPU max size for a flaot is 32, your data for '%s' in function '%s' is '%s'.
I will try to cast the inputs at every iterration before computation.
Please cast your data to '%s' next time, that would certainly speed up the whole computation."""  % (k, self.name, kwargs[k].dtype, theano.config.floatX))
=======
		def _autocast(kwargs) :
			res = {}
			for k in kwargs :
				res[k] = numpy.asarray(kwargs[k], dtype = theano.config.floatX)
			return res

		def _die(fctName, outputlayer, kwargs, exc) :
			sys.stderr.write("!!=> Error in function '%s' for layer '%s':\n" % (fctName, outputLayer.name))
			sys.stderr.write("\t!!=> the arguments were:\n %s\n" % (kwargs))
			raise exc

		try :
			return self.theano_fct(*kwargs.values())	
		except TypeError as e :
			if MSET.AUTOCAST :
				if not self.cast_warning_told :
					MCAN.friendly("Casting: Trying to save the day",
					"""The GPU max size for a flaot is 32, your data for '%s' in function '%s' is '%s'.
	I will try to cast the inputs at every iterration before computation.
	Please cast your data to '%s' next time, that would certainly speed up the whole computation."""  % (k, self.name, kwargs[k].dtype.name, theano.config.floatX))
>>>>>>> ff89f2d5
					self.cast_warning_told = True
				
				_autocast(kwargs)
			else :
				_die(self.name, self.outputlayer, kwargs, e)
	
			try :
				return self.theano_fct(*_autocast(kwargs).values())
			except Exception as e :
				_die(self.name, self.outputlayer, kwargs, e)
		except Exception as e :
			_die(self.name, self.outputlayer, kwargs, e)

	def __call__(self, **kwargs) :
		return self.run(**kwargs)

	def __repr__(self) :
		return "<Mariana Theano Fct '%s'>" % self.name

	def __str__(self) :
		return "<Mariana Theano Fct '%s': %s>" % (self.name, self.theano_fct)<|MERGE_RESOLUTION|>--- conflicted
+++ resolved
@@ -65,17 +65,7 @@
 		theano.printing.debugprint(self.theano_fct)
 
 	def run(self, **kwargs) :
-<<<<<<< HEAD
-		# print kwargs
-		for k in kwargs :
-			# print DEVICE_IS_GPU, kwargs[k].dtype.name, theano.config.floatX, kwargs[k].dtype.name != theano.config.floatX 
-			if DEVICE_IS_GPU and kwargs[k].dtype != theano.config.floatX :
-				if not self.cast_warning_told :
-					MCAN.friendly("Casting: Trying to save the day",
-						"""The GPU max size for a flaot is 32, your data for '%s' in function '%s' is '%s'.
-I will try to cast the inputs at every iterration before computation.
-Please cast your data to '%s' next time, that would certainly speed up the whole computation."""  % (k, self.name, kwargs[k].dtype, theano.config.floatX))
-=======
+
 		def _autocast(kwargs) :
 			res = {}
 			for k in kwargs :
@@ -96,7 +86,6 @@
 					"""The GPU max size for a flaot is 32, your data for '%s' in function '%s' is '%s'.
 	I will try to cast the inputs at every iterration before computation.
 	Please cast your data to '%s' next time, that would certainly speed up the whole computation."""  % (k, self.name, kwargs[k].dtype.name, theano.config.floatX))
->>>>>>> ff89f2d5
 					self.cast_warning_told = True
 				
 				_autocast(kwargs)
