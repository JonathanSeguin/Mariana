#Personal tribute to nomad soul
OMICRON_SIGNATURE = ">|\/| /-\ |-> | /-\ |\| /-\>"

VERBOSE = False
SAVE_MESSAGE_LOG = False
SAVE_MESSAGE_LOG_FILE = "Mariana_logs.txt"
MESSAGE_LOG_FILE = open(SAVE_MESSAGE_LOG_FILE, "w")

<<<<<<< HEAD
# AUTOCAST = True

=======
AUTOCAST = True #attempt to cast inputs to float32 if theano raises a TypeError
>>>>>>> ff89f2d5
#The random used for initialising weights
RANDOM_SEED = 1234

SAVE_OUTPUTS_DEFAULT = False<|MERGE_RESOLUTION|>--- conflicted
+++ resolved
@@ -6,12 +6,8 @@
 SAVE_MESSAGE_LOG_FILE = "Mariana_logs.txt"
 MESSAGE_LOG_FILE = open(SAVE_MESSAGE_LOG_FILE, "w")
 
-<<<<<<< HEAD
-# AUTOCAST = True
+AUTOCAST = True #attempt to cast inputs to float32 if theano raises a TypeError
 
-=======
-AUTOCAST = True #attempt to cast inputs to float32 if theano raises a TypeError
->>>>>>> ff89f2d5
 #The random used for initialising weights
 RANDOM_SEED = 1234
 
