from abc import ABCMeta#, abstractmethod
from collections import OrderedDict

from types import *
import cPickle

import theano, numpy
import theano.tensor as tt
import Mariana.costs as MC


class LayerABC(object) :

	__metaclass__ = ABCMeta

	def __init__(self, nbOutputs, name = None) :
		
		if name is not None :
			self.name = name
		else :
			self.name = "%s_%s" %(self.__class__.__name__, numpy.random.random())

		self.nbInputs = None
		self.inputs = None
		self.nbOutputs = nbOutputs
		self.outputs = None
		self.params = []

		self.feedsInto = OrderedDict()
		self.feededBy = OrderedDict()

		self.network = None
		self._inputRegistrations = set()
	
	def _registerInput(self, inputLayer) :
		self._inputRegistrations.add(inputLayer.name)

	def _init(self) :
		if len(self._inputRegistrations) == len(self.feededBy) :
			self._setOutputs()
			if self.outputs == None :
				raise ValueError("Invalid network, layer '%s' has no defined outputs" % self.name)

			for l in self.feedsInto.itervalues() :
				if l.inputs is None :
					l.inputs = self.outputs
				else :
					l.inputs += self.outputs
				l._registerInput(self)
				l._init()

	#theano hates abstract methods defined with a decorator
	def _setOutputs(self) :
		raise NotImplemented("Should be implemented in child")

	def _setNbInputs(self, layer) :
		if self.nbInputs is not None and self.nbInputs != layer.nbOutputs :
			raise ValueError("There's already a layer of '%d' outputs feeding into %s', can't connect '%s' of '%d' outputs" % (self.nbInputs, self.name, layer.name, layer.nbOutputs))
		self.nbInputs = layer.nbOutputs
	
	def _con(self, layerOrList) :
		def _connectLayer(me, layer) :
			layer._setNbInputs(me)
			me.feedsInto[layer.name] = layer
			layer.feededBy[me.name] = me

		if self.network is None :
			self.network = Network(self)

		if type(layerOrList) is ListType :
			for p in layerOrList :
				layer = p[1].entryLayer
				_connectLayer(self, layer)
				self.network.merge(self, p[1])
				layer.network = self.network
		else :
			layer = layerOrList
			if isinstance(layer, Output) or issubclass(layer.__class__, Output) :
				self.network.addOutput(layer)

			_connectLayer(self, layer)
			self.network.addEdge(self, layer)
			layer.network = self.network
			
		return self.network

	def __gt__(self, pathOrLayer) :
		return self._con(pathOrLayer)

	def __repr__(self) :
		return "(%s: %sx%s )" % (self.name, self.nbInputs, self.nbOutputs)

class Hidden(LayerABC) :

	def __init__(self, nbOutputs, activation = tt.tanh, name = None) :
		LayerABC.__init__(self, nbOutputs, name = name)
		self.activation = activation

	def _setOutputs(self) :
		initWeights = numpy.random.random((self.nbInputs, self.nbOutputs))
		initWeights = (initWeights/sum(initWeights))
		initWeights = numpy.asarray(initWeights, dtype=theano.config.floatX)
		self.W = theano.shared(value = initWeights, name = self.name + "_W")
			
		initBias = numpy.zeros((self.nbOutputs,), dtype=theano.config.floatX)
		self.b = theano.shared(value = initBias, name = self.name + "_b")

		self.params = [self.W, self.b]
		self.network.addParams(self.params)

		if self.activation is None :
			self.outputs = tt.dot(self.inputs, self.W) + self.b
		else :
			# self.outputs = theano.printing.Print('this is a very important value for %s' % self.name)(self.activation(tt.dot(self.inputs, self.W) + self.b))
			self.outputs = self.activation(tt.dot(self.inputs, self.W) + self.b)

class Input(Hidden) :

	def __init__(self, nbInputs, name = None) :
		LayerABC.__init__(self, nbInputs, name = name)
		self.nbInputs = nbInputs
		self.network = Network(self, self)

	def _setOutputs(self) :
		self.outputs = tt.matrix(name = self.name + "_X")

class Output(Hidden) :

	def __init__(self, nbOutputs, activation, costFct, lr = 0.1, l1 = 0, l2 = 0, momentum = 0, name = None) :
		
		Hidden.__init__(self, nbOutputs, activation = activation, name = name)
		self.costFct = costFct
		self.lr = lr
		self.l1 = l1
		self.l2 = l2
		self.momentum = momentum	
		self.y = tt.ivector(name = self.name + "_Y")
		self.dependencies = OrderedDict()

	def _backTrckDependencies(self) :
		def _bckTrk(deps, layer) :		
			for l in layer.feededBy.itervalues() :
				if isinstance(l, Input) or issubclass(l.__class__, Input) :
					deps[l.name] = l
					_bckTrk(deps, l)
			return deps

		self.dependencies = _bckTrk(self.dependencies, self)

	def _setOutputs(self) :
		
		Hidden._setOutputs(self)

		self._backTrckDependencies()
		for l in self.dependencies.itervalues() :
			self.params.extend(l.params)

		self.inputLayer = self.network.entryLayer
		
		L1 =  self.l1 * ( abs(self.W) + sum( [abs(l.W).sum() for l in self.dependencies.values()] ) )
		L2 = self.l2 * ( self.W**2 + sum( [(l.W**2).sum() for l in self.dependencies.values()] ) )
		self.cost = self.costFct(self.y, self.outputs)# + L1 + L2

		self.updates = []
		for param in self.params :
			gparam = tt.grad(self.cost, param)
			momentum_param = theano.shared(param.get_value()*0., broadcastable=param.broadcastable)
			self.updates.append((momentum_param, self.momentum * momentum_param + (1-self.momentum)*gparam))
			self.updates.append((param, param - self.lr * momentum_param))

<<<<<<< HEAD
		self._setTheanoFcts()

	def _setTheanoFcts(self) :
		self.theano_train = theano.function(inputs = [self.inputLayer.outputs, self.y], outputs = [self.cost, self.outputs], updates = self.updates)#,  mode='DebugMode')
		self.theano_test = theano.function(inputs = [self.inputLayer.outputs, self.y], outputs = [self.cost, self.outputs])
		self.theano_propagate = theano.function(inputs = [self.inputLayer.outputs], outputs = self.outputs)
		self.theano_predict = theano.function(inputs = [self.inputLayer.outputs], outputs = tt.argmax(self.outputs, axis = 1))

class SoftmaxClassifier(Output) :

	def __init__(self, nbOutputs, lr = 0.1, l1 = 0, l2 = 0, momentum = 0, name = None) :
		Output.__init__(self, nbOutputs, activation = tt.nnet.softmax, costFct = MC.negativeLogLikelihood, lr = lr, l1 = l1, l2 = l2, momentum = momentum, name = name)

	def _setTheanoFcts(self) :
		Output._setTheanoFcts(self)
=======
		self._setTheanoFunction()

	def _setTheanoFunction(self) :
		self.theano_train = theano.function(inputs = [self.inputLayer.outputs, self.y], outputs = [self.cost, self.outputs], updates = self.updates)#,  mode='DebugMode')
		self.theano_test = theano.function(inputs = [self.inputLayer.outputs, self.y], outputs = [self.cost, self.outputs])
		self.theano_propagate = theano.function(inputs = [self.inputLayer.outputs], outputs = self.outputs)
		# print theano.printing.debugprint(self.theano_train)
		# stop
>>>>>>> 65f466ef

class SoftmaxClassifier(Output) :

	def __init__(self, nbOutputs, lr = 0.1, l1 = 0, l2 = 0, momentum = 0, name = None) :
		Output.__init__(self, nbOutputs,  costFct = MC.negativeLogLikelihood, activation = tt.nnet.softmax, lr = lr, l1 = l1, l2 = l2, momentum = momentum, name = name)

	def _setTheanoFunction(self) :
		Output._setTheanoFunction(self)
		self.theano_predict = theano.function(inputs = [self.inputLayer.outputs], outputs = tt.argmax(self.outputs, axis = 1))

class Network(object) :

	def __init__(self, entryLayer, inputLayer = None) :
		
		self.entryLayer = entryLayer
		self.inputLayer = inputLayer
		self.layers = OrderedDict()
		self.outputs = OrderedDict()
		self.edges = set()

		self.params = []

		self._mustInit = True

	def addParams(self, params) :
		self.params.extend(params)

	def addEdge(self, layer1, layer2) :
		self.layers[layer1.name] = layer1
		self.layers[layer2.name] = layer2
		self.edges.add( (layer1.name, layer2.name))

	def addOutput(self, ou) :
		self.outputs[ou.name] = ou

	def merge(self, conLayer, network) :
		if network.inputLayer is not None and network.inputLayer is not self.inputLayer :
			raise ValueError("Can't merge, the network already has an input layer")

		self.addEdge(conLayer, network.entryLayer)
		
		network.entryLayer = self.entryLayer
		self.outputs.update(network.outputs)
		self.layers.update(network.layers)
		self.edges = self.edges.union(network.edges)

	def _init(self) :
		if self._mustInit :
			self.entryLayer._init()
			self._mustInit = False

	def train(self, x, y) :
		self._init()
		ret = {}
		for o in self.outputs.itervalues() :
			ret[o.name] = o.theano_train(x, y)
		return ret

	def test(self, x, y) :
		self._init()
		ret = {}
		for o in self.outputs.itervalues() :
			ret[o.name] = o.theano_test(x, y)
		return ret

	def propagate(self, x) :
		self._init()
		ret = {}
		for o in self.outputs.itervalues() :
			ret[o.name] = o.theano_propagate(x)
		return ret

	def predict(self, x) :
		self._init()
		ret = {}
		for o in self.outputs.itervalues() :
			ret[o.name] = o.theano_predict(x)
		return ret

	def save(self, filename) :
		"save the model into filename.mariana.pkl"
		import cPickle
		f = open(filename + '.mariana.pkl', 'wb')
		cPickle.dump(self, f, -1)
		f.close()

	def __str__(self) :
		s = []
		for o in self.outputs :
			s.append(o)

		return "Net: %s > ... > [%s]" % (self.inputLayer.name, ', '.join(s))<|MERGE_RESOLUTION|>--- conflicted
+++ resolved
@@ -168,23 +168,6 @@
 			self.updates.append((momentum_param, self.momentum * momentum_param + (1-self.momentum)*gparam))
 			self.updates.append((param, param - self.lr * momentum_param))
 
-<<<<<<< HEAD
-		self._setTheanoFcts()
-
-	def _setTheanoFcts(self) :
-		self.theano_train = theano.function(inputs = [self.inputLayer.outputs, self.y], outputs = [self.cost, self.outputs], updates = self.updates)#,  mode='DebugMode')
-		self.theano_test = theano.function(inputs = [self.inputLayer.outputs, self.y], outputs = [self.cost, self.outputs])
-		self.theano_propagate = theano.function(inputs = [self.inputLayer.outputs], outputs = self.outputs)
-		self.theano_predict = theano.function(inputs = [self.inputLayer.outputs], outputs = tt.argmax(self.outputs, axis = 1))
-
-class SoftmaxClassifier(Output) :
-
-	def __init__(self, nbOutputs, lr = 0.1, l1 = 0, l2 = 0, momentum = 0, name = None) :
-		Output.__init__(self, nbOutputs, activation = tt.nnet.softmax, costFct = MC.negativeLogLikelihood, lr = lr, l1 = l1, l2 = l2, momentum = momentum, name = name)
-
-	def _setTheanoFcts(self) :
-		Output._setTheanoFcts(self)
-=======
 		self._setTheanoFunction()
 
 	def _setTheanoFunction(self) :
@@ -193,8 +176,6 @@
 		self.theano_propagate = theano.function(inputs = [self.inputLayer.outputs], outputs = self.outputs)
 		# print theano.printing.debugprint(self.theano_train)
 		# stop
->>>>>>> 65f466ef
-
 class SoftmaxClassifier(Output) :
 
 	def __init__(self, nbOutputs, lr = 0.1, l1 = 0, l2 = 0, momentum = 0, name = None) :
