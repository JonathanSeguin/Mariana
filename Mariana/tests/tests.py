import unittest

from Mariana.layers import *
import Mariana.costs as MC
import theano.tensor as tt
import numpy as N

class MLPTests(unittest.TestCase):

	def setUp(self) :
		self.xor_ins = [
			[0, 0],
			[0, 1],
			[1, 0],
			[1, 1]
		]

		self.xor_outs = [0, 1, 1, 0]

	def tearDown(self) :
		pass

	def trainMLP_xor(self) :
		i = Input(2)
		h = Hidden(4, activation = tt.tanh)
<<<<<<< HEAD
		o = Output(2,  activation = tt.nnet.softmax, costFct = MC.negativeLogLikelihood, lr = 0.1, name = "out")
=======
		# o = Output(2,  activation = tt.nnet.softmax, costFct = MC.negativeLogLikelihood, lr = 0.1, name = "out")
		o = SoftmaxClassifier(2, lr = 0.1, name = "out")
>>>>>>> 65f466ef
		mlp = i > h > o

		self.xor_ins = N.array(self.xor_ins)
		self.xor_outs = N.array(self.xor_outs)
		for i in xrange(1000) :
			ii = i%len(self.xor_ins)
			mlp.train([ self.xor_ins[ ii ] ], [ self.xor_outs[ ii ] ])
		
<<<<<<< HEAD
		print mlp.predict( [ self.xor_ins[0] ] )["out"][0]
		print mlp.predict( [ self.xor_ins[1] ] )["out"][0]
		print mlp.predict( [ self.xor_ins[2] ] )["out"][0]
		print mlp.predict( [ self.xor_ins[3] ] )["out"][0]

=======
		return mlp

	def test_xor(self) :
		mlp = self.trainMLP_xor()
>>>>>>> 65f466ef
		self.assertEqual(mlp.predict( [ self.xor_ins[0] ] )["out"][0], 0 )
		self.assertEqual(mlp.predict( [ self.xor_ins[1] ] )["out"][0], 1 )
		self.assertEqual(mlp.predict( [ self.xor_ins[2] ] )["out"][0], 1 )
		self.assertEqual(mlp.predict( [ self.xor_ins[3] ] )["out"][0], 0 )
<<<<<<< HEAD
		return mlp

	def test_xor(self) :
		mlp = self.trainMLP_xor()


	# def test_save(self) :
	# 	import cPickle

	# 	mlp = self.trainMLP_xor()
	# 	mlp.save("test_save")
	# 	cPickle.load(open('test_save.mariana.pkl'))

	# 	self.assertEqual(mlp.predict( [ self.xor_ins[0] ] )["out"][0], 0 )
	# 	self.assertEqual(mlp.predict( [ self.xor_ins[1] ] )["out"][0], 1 )
	# 	self.assertEqual(mlp.predict( [ self.xor_ins[2] ] )["out"][0], 1 )
	# 	self.assertEqual(mlp.predict( [ self.xor_ins[3] ] )["out"][0], 0 )
=======

	def test_save(self) :
		import cPickle

		mlp = self.trainMLP_xor()
		mlp.save("test_save")
		cPickle.load(open('test_save.mariana.pkl'))

		self.assertEqual(mlp.predict( [ self.xor_ins[0] ] )["out"][0], 0 )
		self.assertEqual(mlp.predict( [ self.xor_ins[1] ] )["out"][0], 1 )
		self.assertEqual(mlp.predict( [ self.xor_ins[2] ] )["out"][0], 1 )
		self.assertEqual(mlp.predict( [ self.xor_ins[3] ] )["out"][0], 0 )
>>>>>>> 65f466ef

if __name__ == '__main__' :
	unittest.main()<|MERGE_RESOLUTION|>--- conflicted
+++ resolved
@@ -23,12 +23,7 @@
 	def trainMLP_xor(self) :
 		i = Input(2)
 		h = Hidden(4, activation = tt.tanh)
-<<<<<<< HEAD
-		o = Output(2,  activation = tt.nnet.softmax, costFct = MC.negativeLogLikelihood, lr = 0.1, name = "out")
-=======
-		# o = Output(2,  activation = tt.nnet.softmax, costFct = MC.negativeLogLikelihood, lr = 0.1, name = "out")
 		o = SoftmaxClassifier(2, lr = 0.1, name = "out")
->>>>>>> 65f466ef
 		mlp = i > h > o
 
 		self.xor_ins = N.array(self.xor_ins)
@@ -37,41 +32,14 @@
 			ii = i%len(self.xor_ins)
 			mlp.train([ self.xor_ins[ ii ] ], [ self.xor_outs[ ii ] ])
 		
-<<<<<<< HEAD
-		print mlp.predict( [ self.xor_ins[0] ] )["out"][0]
-		print mlp.predict( [ self.xor_ins[1] ] )["out"][0]
-		print mlp.predict( [ self.xor_ins[2] ] )["out"][0]
-		print mlp.predict( [ self.xor_ins[3] ] )["out"][0]
-
-=======
 		return mlp
 
 	def test_xor(self) :
 		mlp = self.trainMLP_xor()
->>>>>>> 65f466ef
 		self.assertEqual(mlp.predict( [ self.xor_ins[0] ] )["out"][0], 0 )
 		self.assertEqual(mlp.predict( [ self.xor_ins[1] ] )["out"][0], 1 )
 		self.assertEqual(mlp.predict( [ self.xor_ins[2] ] )["out"][0], 1 )
 		self.assertEqual(mlp.predict( [ self.xor_ins[3] ] )["out"][0], 0 )
-<<<<<<< HEAD
-		return mlp
-
-	def test_xor(self) :
-		mlp = self.trainMLP_xor()
-
-
-	# def test_save(self) :
-	# 	import cPickle
-
-	# 	mlp = self.trainMLP_xor()
-	# 	mlp.save("test_save")
-	# 	cPickle.load(open('test_save.mariana.pkl'))
-
-	# 	self.assertEqual(mlp.predict( [ self.xor_ins[0] ] )["out"][0], 0 )
-	# 	self.assertEqual(mlp.predict( [ self.xor_ins[1] ] )["out"][0], 1 )
-	# 	self.assertEqual(mlp.predict( [ self.xor_ins[2] ] )["out"][0], 1 )
-	# 	self.assertEqual(mlp.predict( [ self.xor_ins[3] ] )["out"][0], 0 )
-=======
 
 	def test_save(self) :
 		import cPickle
@@ -84,7 +52,6 @@
 		self.assertEqual(mlp.predict( [ self.xor_ins[1] ] )["out"][0], 1 )
 		self.assertEqual(mlp.predict( [ self.xor_ins[2] ] )["out"][0], 1 )
 		self.assertEqual(mlp.predict( [ self.xor_ins[3] ] )["out"][0], 0 )
->>>>>>> 65f466ef
 
 if __name__ == '__main__' :
 	unittest.main()