--- conflicted
+++ resolved
@@ -168,8 +168,6 @@
 		self.outputs = self.inputs
 		self.test_outputs = self.inputs
 
-<<<<<<< HEAD
-=======
 class Embedding(ConvLayer_ABC, ML.Layer_ABC) :
 	"""This input layer will take care of creating the embeddings and training them. Embeddings are learned representations
 	of the inputs that are much loved in NLP."""
@@ -229,7 +227,6 @@
 	def _dot_representation(self) :
 		return '[label="%s: %s" shape=invhouse]' % (self.name, self.shape)
 
->>>>>>> e6b68213
 class Convolution2D(ConvLayer_ABC, ML.Hidden) :
 	"""The layer that performs the convolutions"""
 
